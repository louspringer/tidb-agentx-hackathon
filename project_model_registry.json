--- conflicted
+++ resolved
@@ -1,12 +1,6 @@
 {
   "description": "Model-driven tool orchestration registry for OpenFlow Playground. This is the single source of truth for domain detection, tool selection, and requirements traceability.",
-<<<<<<< HEAD
-  "version": "1.10",
-  "last_updated": "2025-08-04T22:05:00.000000",
-=======
-  "version": "1.7",
-  "last_updated": "2024-12-19",
->>>>>>> c250eabf
+
   "author": "LLM + Lou (OpenFlow-Playground)",
   "domains": {
     "model_driven_projection": {
@@ -41,23 +35,7 @@
       ]
     },
     "cloudformation": {
-<<<<<<< HEAD
-      "patterns": [
-        "*.template.yaml",
-        "config/*.yaml",
-        "*cloudformation*.yaml"
-      ],
-      "content_indicators": [
-        "!Sub",
-        "!Ref",
-        "!GetAtt",
-        "AWS::",
-        "Type: 'AWS::"
-      ],
-=======
-      "patterns": ["*.template.yaml", "config/*.yaml", "*cloudformation*.yaml"],
-      "content_indicators": ["!Sub", "!Ref", "!GetAtt", "AWS::", "Type: 'AWS::"],
->>>>>>> c250eabf
+
       "linter": "cfn-lint",
       "validator": "aws-cloudformation",
       "exclusions": [],
@@ -92,32 +70,7 @@
       ]
     },
     "streamlit": {
-<<<<<<< HEAD
-      "patterns": [
-        "src/streamlit/*.py",
-        "app.py",
-        "pages/*.py"
-      ],
-      "content_indicators": [
-        "import streamlit",
-        "st.",
-        "streamlit run"
-      ],
-      "linter": "flake8",
-      "formatter": "black",
-      "validator": "streamlit-validate",
-      "exclusions": [
-        "__pycache__/*",
-        "*.pyc"
-      ],
-=======
-      "patterns": ["src/streamlit/*.py", "app.py", "pages/*.py"],
-      "content_indicators": ["import streamlit", "st.", "streamlit run"],
-      "linter": "flake8",
-      "formatter": "black",
-      "validator": "streamlit-validate",
-      "exclusions": ["__pycache__/*", "*.pyc"],
->>>>>>> c250eabf
+
       "requirements": [
         "Use flake8 for Streamlit Python linting",
         "Format Streamlit code with black",
@@ -125,193 +78,7 @@
       ]
     },
     "security_first": {
-<<<<<<< HEAD
-      "patterns": [
-        "src/security_first/*.py",
-        "src/security_first/*.sh",
-        "src/security_first/*.json",
-        "**/*",
-        "**/*.py",
-        "**/*.yaml",
-        "**/*.yml"
-      ],
-      "content_indicators": [
-        "credential",
-        "password",
-        "secret",
-        "token",
-        "key",
-        "jwt",
-        "encrypt",
-        "hash",
-        "https",
-        "ssl",
-        "csrf",
-        "rate_limit"
-      ],
-      "linter": "bandit",
-      "validator": "detect-secrets",
-      "formatter": "safety",
-      "exclusions": [
-        "tests",
-        "src/multi_agent_testing",
-        "src/security_first"
-      ],
-=======
-      "patterns": ["src/security_first/*.py", "src/security_first/*.sh", "src/security_first/*.json", "**/*"],
-      "content_indicators": ["credential", "password", "secret", "token", "key", "jwt", "encrypt", "hash", "https", "ssl", "csrf", "rate_limit"],
-      "linter": "bandit",
-      "validator": "detect-secrets",
-      "formatter": "safety",
-      "exclusions": [],
->>>>>>> c250eabf
-      "requirements": [
-        "Scan for hardcoded credentials and secrets",
-        "Enforce security policy via detect-secrets and bandit",
-        "Check for known vulnerabilities with safety",
-        "Enforce HTTPS for all connections",
-        "Implement rate limiting to prevent abuse",
-<<<<<<< HEAD
-        "Validate CSRF tokens for session security",
-        "Implement CSRF protection for all forms"
-      ],
-      "skips": [
-        "B101",
-        "B105",
-        "B112"
-      ],
-      "current_state": {
-        "bandit_warnings": 0,
-        "bandit_errors": 0,
-        "last_security_scan": "2025-08-04T12:32:52.708803"
-      }
-    },
-    "multi_agent_testing": {
-      "patterns": [
-        "src/multi_agent_testing/*.py",
-        "*diversity*.py",
-        "*agent*.py",
-        "*orchestrator*.py"
-      ],
-      "content_indicators": [
-        "DiversityAgent",
-        "BlindSpotFinding",
-        "multi_threaded",
-        "orchestrator"
-      ],
-      "linter": "flake8",
-      "formatter": "black",
-      "validator": "pytest",
-      "type_checker": "mypy",
-      "exclusions": [
-        "__pycache__/*",
-        "*.pyc"
-      ],
-      "requirements": [
-        "Use flake8 for multi-agent Python linting",
-        "Format multi-agent code with black",
-        "Validate multi-agent testing with pytest"
-      ]
-    },
-    "bash": {
-      "patterns": [
-        "scripts/*.sh",
-        "*.sh",
-        "*.bash"
-      ],
-      "content_indicators": [
-        "#!/bin/bash",
-        "#!/bin/sh",
-        "export ",
-        "source "
-      ],
-      "linter": "shellcheck",
-      "exclusions": [],
-      "requirements": [
-        "Lint shell scripts with shellcheck",
-        "shellcheck is installed and working"
-      ],
-      "status": "available"
-    },
-    "documentation": {
-      "patterns": [
-        "docs/*.md",
-        "*.md"
-      ],
-      "content_indicators": [
-        "# ",
-        "## ",
-        "### ",
-        "**",
-        "*"
-      ],
-      "linter": "markdownlint",
-      "formatter": "prettier",
-      "exclusions": [
-        "node_modules/*"
-      ],
-      "requirements": [
-        "Use markdownlint for documentation linting",
-        "Format documentation with prettier",
-        "Graceful handling when markdownlint not available"
-      ],
-      "status": "graceful_fallback"
-    },
-    "configuration": {
-      "patterns": [
-        "config/*.yaml",
-        "config/*.yml",
-        "config/*.json",
-        "config/*.env",
-        "*.config.*"
-      ],
-      "content_indicators": [
-        "config:",
-        "settings:",
-        "environment:",
-        "features:"
-      ],
-=======
-        "Validate CSRF tokens for session security"
-      ]
-    },
-    "multi_agent_testing": {
-      "patterns": ["src/multi_agent_testing/*.py", "*diversity*.py", "*agent*.py", "*orchestrator*.py"],
-      "content_indicators": ["DiversityAgent", "BlindSpotFinding", "multi_threaded", "orchestrator"],
-      "linter": "flake8",
-      "formatter": "black",
-      "validator": "pytest",
-      "exclusions": ["__pycache__/*", "*.pyc"],
-      "requirements": [
-        "Use flake8 for multi-agent Python linting",
-        "Format multi-agent code with black",
-        "Validate multi-agent testing with pytest"
-      ]
-    },
-    "bash": {
-      "patterns": ["scripts/*.sh", "*.sh", "*.bash"],
-      "content_indicators": ["#!/bin/bash", "#!/bin/sh", "export ", "source "],
-      "linter": "shellcheck",
-      "exclusions": [],
-      "requirements": [
-        "Lint shell scripts with shellcheck"
-      ]
-    },
-    "documentation": {
-      "patterns": ["docs/*.md", "*.md"],
-      "content_indicators": ["# ", "## ", "### ", "**", "*"],
-      "linter": "markdownlint",
-      "formatter": "prettier",
-      "exclusions": ["node_modules/*"],
-      "requirements": [
-        "Use markdownlint for documentation linting",
-        "Format documentation with prettier"
-      ]
-    },
-    "configuration": {
-      "patterns": ["config/*.yaml", "config/*.yml", "config/*.json", "config/*.env", "*.config.*"],
-      "content_indicators": ["config:", "settings:", "environment:", "features:"],
->>>>>>> c250eabf
+
       "linter": "yamllint",
       "validator": "jsonschema",
       "exclusions": [],
@@ -321,32 +88,7 @@
       ]
     },
     "mdc_generator": {
-<<<<<<< HEAD
-      "patterns": [
-        "src/mdc_generator/*.py",
-        "scripts/regenerate_mdc_files.py"
-      ],
-      "content_indicators": [
-        "MDCFile",
-        "MDCFrontmatter",
-        "mdc_generator",
-        "regenerate_mdc"
-      ],
-      "linter": "flake8",
-      "formatter": "black",
-      "validator": "pytest",
-      "exclusions": [
-        "__pycache__/*",
-        "*.pyc"
-      ],
-=======
-      "patterns": ["src/mdc_generator/*.py", "scripts/regenerate_mdc_files.py"],
-      "content_indicators": ["MDCFile", "MDCFrontmatter", "mdc_generator", "regenerate_mdc"],
-      "linter": "flake8",
-      "formatter": "black",
-      "validator": "pytest",
-      "exclusions": ["__pycache__/*", "*.pyc"],
->>>>>>> c250eabf
+
       "requirements": [
         "Use flake8 for MDC generator Python linting",
         "Format MDC generator code with black",
@@ -354,43 +96,7 @@
       ]
     },
     "healthcare_cdc": {
-<<<<<<< HEAD
-      "patterns": [
-        "healthcare-cdc/*.py",
-        "healthcare-cdc/*.md",
-        "healthcare-cdc/*.sql",
-        "healthcare-cdc/*.yaml",
-        "healthcare-cdc/*.json",
-        "*healthcare*",
-        "*cdc*",
-        "*hipaa*",
-        "*phi*"
-      ],
-      "content_indicators": [
-        "healthcare",
-        "cdc",
-        "phi",
-        "hipaa",
-        "patient",
-        "medical",
-        "audit",
-        "compliance"
-      ],
-      "linter": "flake8",
-      "formatter": "black",
-      "validator": "pytest",
-      "exclusions": [
-        "__pycache__/*",
-        "*.pyc"
-      ],
-=======
-      "patterns": ["healthcare-cdc/*.py", "healthcare-cdc/*.md", "healthcare-cdc/*.sql", "healthcare-cdc/*.yaml", "healthcare-cdc/*.json"],
-      "content_indicators": ["healthcare", "cdc", "phi", "hipaa", "patient", "medical", "audit", "compliance"],
-      "linter": "flake8",
-      "formatter": "black",
-      "validator": "pytest",
-      "exclusions": ["__pycache__/*", "*.pyc"],
->>>>>>> c250eabf
+
       "requirements": [
         "Enforce HIPAA compliance validation",
         "Implement PHI detection and validation",
@@ -401,22 +107,7 @@
       ]
     },
     "rule_compliance": {
-<<<<<<< HEAD
-      "patterns": [
-        "scripts/rule-compliance-check.sh",
-        "scripts/mdc-linter.py",
-        ".cursor/plugins/rule-compliance-checker.py"
-      ],
-      "content_indicators": [
-        "rule-compliance",
-        "mdc-linter",
-        "deterministic-editing",
-        "cursor-plugin"
-      ],
-=======
-      "patterns": ["scripts/rule-compliance-check.sh", "scripts/mdc-linter.py", ".cursor/plugins/rule-compliance-checker.py"],
-      "content_indicators": ["rule-compliance", "mdc-linter", "deterministic-editing", "cursor-plugin"],
->>>>>>> c250eabf
+
       "linter": "shellcheck",
       "formatter": "black",
       "validator": "pytest",
@@ -428,23 +119,7 @@
       ]
     },
     "package_management": {
-<<<<<<< HEAD
-      "patterns": [
-        "pyproject.toml",
-        "requirements*.txt",
-        "uv.lock",
-        "*.py"
-      ],
-      "content_indicators": [
-        "uv",
-        "dependencies",
-        "dev-dependencies",
-        "pyproject"
-      ],
-=======
-      "patterns": ["pyproject.toml", "requirements*.txt", "uv.lock", "*.py"],
-      "content_indicators": ["uv", "dependencies", "dev-dependencies", "pyproject"],
->>>>>>> c250eabf
+
       "linter": "uv check",
       "validator": "uv sync",
       "formatter": "uv format",
@@ -454,142 +129,7 @@
         "Enforce UV lock file usage",
         "Validate dependencies with UV check",
         "Sync dependencies with UV sync"
-<<<<<<< HEAD
-      ]
-    },
-    "type_safety": {
-      "patterns": [
-        "*.py"
-      ],
-      "content_indicators": [
-        "typing",
-        "mypy",
-        "type annotations"
-      ],
-      "linter": "mypy",
-      "validator": "pytest test_type_safety.py",
-      "formatter": null,
-      "requirements": [
-        "All Python functions must have type annotations",
-        "All function parameters must have type annotations",
-        "All return values must have type annotations",
-        "External library stubs must be installed",
-        "Mypy configuration must be properly set up",
-        "Achieve minimum 50% type annotation coverage",
-        "Enforce type annotations in CI/CD pipeline"
-      ]
-    },
-    "ghostbusters": {
-      "patterns": [
-        "src/ghostbusters/**/*.py",
-        "tests/test_ghostbusters*.py",
-        "**/*.py"
-      ],
-      "content_indicators": [
-        "delusion",
-        "recovery",
-        "agent",
-        "validator",
-        "orchestrator",
-        "ghostbusters",
-        "syntax_error",
-        "indentation_error",
-        "import_error",
-        "type_error",
-        "SecurityExpert",
-        "CodeQualityExpert",
-        "TestExpert",
-        "BuildExpert",
-        "ArchitectureExpert",
-        "ModelExpert"
-      ],
-      "linter": "ghostbusters-orchestrator",
-      "validator": "ghostbusters-validator",
-      "formatter": "ghostbusters-recovery",
-      "exclusions": [
-        "__pycache__/*",
-        "*.pyc"
-      ],
-      "requirements": [
-        "Use Ghostbusters for delusion detection and recovery",
-        "Run Ghostbusters before linting to fix syntax issues",
-        "Use Ghostbusters agents for domain-specific analysis",
-        "Apply Ghostbusters recovery engines for automated fixes",
-        "Integrate Ghostbusters with LangGraph/LangChain",
-        "Use Ghostbusters for multi-agent orchestration",
-        "Apply Ghostbusters for confidence scoring and validation"
-      ]
-    },
-    "meta_failure_prevention": {
-      "patterns": [
-        "**/*.mdc"
-      ],
-      "content_indicators": [
-        "meta-failure",
-        "broken tool",
-        "fixer"
-      ],
-      "linter": "mdc-linter",
-      "validator": "meta-failure-validator",
-      "formatter": "mdc-formatter"
-    },
-    "testing": {
-      "patterns": [
-        "tests/*.py",
-        "test_*.py",
-        "*_test.py"
-      ],
-      "content_indicators": [
-        "pytest",
-        "test_",
-        "assert",
-        "unittest"
-      ],
-      "linter": "make lint",
-      "formatter": "make format",
-      "validator": "make test",
-      "type_checker": "make type-check",
-      "exclusions": [
-        "__pycache__/*",
-        "*.pyc"
-      ],
-      "requirements": [
-        "ALWAYS use Make targets instead of direct commands",
-        "Use make test for test validation",
-        "Use make lint for test file linting",
-        "Use make format for test code formatting",
-        "Use make type-check for type checking",
-        "Maintain minimum 80% test coverage",
-        "Fix all indentation errors in test files",
-        "Resolve all import errors in test files",
-        "Never run pytest, flake8, black, or mypy directly"
-      ]
-    },
-    "code_quality_model": {
-      "patterns": [
-        "src/code_quality_system/*.py",
-        "*quality*.py"
-      ],
-      "content_indicators": [
-        "CodeQualityModel",
-        "quality_model",
-        "code_quality"
-      ],
-      "linter": "flake8",
-      "formatter": "black",
-      "validator": "pytest",
-      "exclusions": [
-        "__pycache__/*",
-        "*.pyc"
-      ],
-      "requirements": [
-        "Implement CodeQualityModel class",
-        "Use flake8 for code quality model linting",
-        "Format code quality model with black",
-        "Validate code quality model with pytest",
-        "Ensure code quality model follows best practices"
-=======
->>>>>>> c250eabf
+
       ]
     }
   },
@@ -671,12 +211,7 @@
       "scripts/.cursor/rules/bash-scripting.mdc": "Bash scripting guidelines",
       "docs/.cursor/rules/documentation.mdc": "Documentation guidelines",
       "config/.cursor/rules/configuration.mdc": "Configuration management guidelines",
-<<<<<<< HEAD
-      "data/.cursor/rules/data-management.mdc": "Data management guidelines",
-      ".cursor/rules/ghostbusters.mdc": "Ghostbusters multi-agent delusion detection and recovery guidelines"
-=======
-      "data/.cursor/rules/data-management.mdc": "Data management guidelines"
->>>>>>> c250eabf
+
     }
   },
   "requirements_traceability": [
@@ -913,117 +448,7 @@
       "domain": "package_management",
       "implementation": "pytest, flake8, black, mypy managed via UV",
       "test": "test_requirement_39_dev_dependencies_uv"
-<<<<<<< HEAD
-    },
-    {
-      "requirement": "Fix indentation errors in test files",
-      "domain": "testing",
-      "implementation": "Use black formatter and flake8 linter to fix indentation",
-      "test": "test_indentation_fixes"
-    },
-    {
-      "requirement": "Implement CodeQualityModel",
-      "domain": "code_quality_model",
-      "implementation": "Create CodeQualityModel class with proper structure",
-      "test": "test_code_quality_model_implementation"
-    },
-    {
-      "requirement": "Achieve 50% type annotation coverage",
-      "domain": "type_safety",
-      "implementation": "Add type annotations to all functions and enforce with mypy",
-      "test": "test_type_annotation_coverage"
-    },
-    {
-      "requirement": "Fix UV/hatchling compatibility",
-      "domain": "package_management",
-      "implementation": "Update pyproject.toml and UV configuration",
-      "test": "test_uv_compatibility"
-    },
-    {
-      "requirement": "Add global Python pattern to security",
-      "domain": "security_first",
-      "implementation": "Add **/*.py pattern to security domain patterns",
-      "test": "test_security_pattern_coverage"
-    },
-    {
-      "requirement": "Use Ghostbusters for delusion detection and recovery",
-      "domain": "ghostbusters",
-      "implementation": "GhostbustersOrchestrator with multi-agent workflow for automated issue detection and recovery",
-      "test": "test_ghostbusters_orchestrator"
-    },
-    {
-      "requirement": "Run Ghostbusters before linting to fix syntax issues",
-      "domain": "ghostbusters",
-      "implementation": "SyntaxRecoveryEngine and IndentationFixer for automated syntax and indentation fixes",
-      "test": "test_ghostbusters_syntax_recovery"
-    },
-    {
-      "requirement": "Use Ghostbusters agents for domain-specific analysis",
-      "domain": "ghostbusters",
-      "implementation": "SecurityExpert, CodeQualityExpert, TestExpert, BuildExpert, ArchitectureExpert, ModelExpert for comprehensive analysis",
-      "test": "test_ghostbusters_agents"
-    },
-    {
-      "requirement": "Apply Ghostbusters recovery engines for automated fixes",
-      "domain": "ghostbusters",
-      "implementation": "ImportResolver and TypeAnnotationFixer for automated import and type annotation fixes",
-      "test": "test_ghostbusters_recovery_engines"
-    },
-    {
-      "requirement": "Integrate Ghostbusters with LangGraph/LangChain",
-      "domain": "ghostbusters",
-      "implementation": "LangGraph StateGraph workflow with async nodes for multi-agent orchestration",
-      "test": "test_ghostbusters_langgraph_integration"
-    },
-    {
-      "requirement": "Use Ghostbusters for multi-agent orchestration",
-      "domain": "ghostbusters",
-      "implementation": "Multi-agent workflow with detection, validation, planning, execution, and reporting phases",
-      "test": "test_ghostbusters_multi_agent_orchestration"
-    },
-    {
-      "requirement": "Apply Ghostbusters for confidence scoring and validation",
-      "domain": "ghostbusters",
-      "implementation": "Comprehensive validation system with confidence scoring and actionable recommendations",
-      "test": "test_ghostbusters_confidence_scoring"
-    },
-    {
-      "requirement": "Enforce Python quality standards for all created files",
-      "domain": "python_quality",
-      "implementation": "Python Quality Enforcement Rule with mandatory linter compliance and ArtifactForge compatibility",
-      "test": "test_python_quality_enforcement"
-    },
-    {
-      "requirement": "Ensure all Python files pass AST parsing",
-      "domain": "python_quality",
-      "implementation": "AST parsing validation for all Python files before considering them complete",
-      "test": "test_ast_parsing_compliance"
-    },
-    {
-      "requirement": "Ensure all Python files pass ArtifactForge detection and parsing",
-      "domain": "python_quality",
-      "implementation": "ArtifactForge compatibility validation for all Python files",
-      "test": "test_artifact_forge_compatibility"
-    },
-    {
-      "requirement": "Zero linter errors in any Python file",
-      "domain": "python_quality",
-      "implementation": "Mandatory flake8, black, and mypy compliance for all Python files",
-      "test": "test_zero_linter_errors"
-    },
-    {
-      "requirement": "Graceful handling of missing tools",
-      "domain": "bash",
-      "implementation": "Makefile checks for tool availability before running",
-      "test": "test_graceful_tool_handling"
-    },
-    {
-      "requirement": "Use bandit configuration file",
-      "domain": "security_first",
-      "implementation": "Makefile uses -c .bandit flag for bandit",
-      "test": "test_bandit_config_usage"
-=======
->>>>>>> c250eabf
+
     }
   ],
   "implementation_plan": {
@@ -1224,12 +649,7 @@
       "scripts/.cursor/rules/bash-scripting.mdc",
       "docs/.cursor/rules/documentation.mdc",
       "config/.cursor/rules/configuration.mdc",
-<<<<<<< HEAD
-      "data/.cursor/rules/data-management.mdc",
-      ".cursor/rules/python-quality-enforcement.mdc"
-=======
-      "data/.cursor/rules/data-management.mdc"
->>>>>>> c250eabf
+
     ]
   },
   "violations": [

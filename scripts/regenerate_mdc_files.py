
#!/usr/bin/env python3
"""
Regenerate all .mdc files using the Python model
"""

import sys
from pathlib import Path

# Add src to path
sys.path.insert(0, str(Path(__file__).parent.parent / "src"))

from mdc_generator import MDCGenerator

<<<<<<< HEAD
def main():
    """Regenerate all .mdc files"""
    base_dir = Path(__file__).parent.parent
    generator = MDCGenerator(base_dir)
    
    print("Regenerating all .mdc files...")
    generator.generate_all_rules()
    
    print("\nValidating all .mdc files...")
    results = generator.validate_all_mdc_files()
    
    valid_files = [f for f, valid in results.items() if valid]
    invalid_files = [f for f, valid in results.items() if not valid]
    
    print(f"\nResults:")
    print(f"  Valid files: {len(valid_files)}")
    print(f"  Invalid files: {len(invalid_files)}")
=======

>>>>>>> 2154e838
    if invalid_files:
        print("\nInvalid files:")
        for file in invalid_files:
            print(f"  - {file}")
    else:
        print("\n✅ All .mdc files are valid!")

<<<<<<< HEAD
if __name__ == "__main__":
    main()
=======
>>>>>>> 2154e838
<|MERGE_RESOLUTION|>--- conflicted
+++ resolved
@@ -12,27 +12,7 @@
 
 from mdc_generator import MDCGenerator
 
-<<<<<<< HEAD
-def main():
-    """Regenerate all .mdc files"""
-    base_dir = Path(__file__).parent.parent
-    generator = MDCGenerator(base_dir)
-    
-    print("Regenerating all .mdc files...")
-    generator.generate_all_rules()
-    
-    print("\nValidating all .mdc files...")
-    results = generator.validate_all_mdc_files()
-    
-    valid_files = [f for f, valid in results.items() if valid]
-    invalid_files = [f for f, valid in results.items() if not valid]
-    
-    print(f"\nResults:")
-    print(f"  Valid files: {len(valid_files)}")
-    print(f"  Invalid files: {len(invalid_files)}")
-=======
 
->>>>>>> 2154e838
     if invalid_files:
         print("\nInvalid files:")
         for file in invalid_files:
@@ -40,8 +20,3 @@
     else:
         print("\n✅ All .mdc files are valid!")
 
-<<<<<<< HEAD
-if __name__ == "__main__":
-    main()
-=======
->>>>>>> 2154e838

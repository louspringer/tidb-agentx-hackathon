#!/bin/bash

# Live Smoke Test with Direct 1Password Integration
# Uses specific item IDs we found in your 1Password vault

echo "🔐 LIVE SMOKE TEST WITH DIRECT 1PASSWORD"
echo "========================================="

# Check if 1Password CLI is available
if ! command -v op &> /dev/null; then
    echo "❌ 1Password CLI not found. Please install it first:"
    echo "   https://1password.com/downloads/command-line/"
    exit 1
fi

# Check if user is signed in to 1Password
if ! op account list &> /dev/null; then
    echo "❌ Not signed in to 1Password CLI"
    echo "Please run: op signin"
    exit 1
fi

echo "✅ 1Password CLI available and signed in"

# Try to get Anthropic API key - look for standard env var names
echo ""
echo "🔑 Looking for Anthropic API key..."
ANTHROPIC_API_KEY=""

# Define a whitelist of allowed item names for security
allowed_anthropic_items=("ANTHROPIC_API_KEY" "Anthropic Cursor AI" "Anthropic API Key" "Anthropic" "Claude API Key")
for item_name in "${allowed_anthropic_items[@]}"; do
    echo "  Trying: $item_name"
    # Try different field names (whitelist approach for security)
    for field_name in "credential" "api key" "password" "key" "secret"; do
<<<<<<< HEAD
# Use field_name directly since it's from a hardcoded whitelist
=======
        # Use field_name directly since it's from a hardcoded whitelist
>>>>>>> b8b16a79
        if credential=$(op item get "$item_name" --fields "$field_name" --reveal 2>/dev/null) && [ -n "$credential" ]; then
            echo "  ✅ Found Anthropic API key in '$item_name' field '$field_name'"
            ANTHROPIC_API_KEY="$credential"
            export ANTHROPIC_API_KEY
            break 2
        fi
    done
done

if [ -z "$ANTHROPIC_API_KEY" ]; then
    echo "❌ Could not find Anthropic API key"
fi

# Try to get OpenAI API key - look for standard env var names
echo ""
echo "🔑 Looking for OpenAI API key..."
OPENAI_API_KEY=""

# Define a whitelist of allowed item names for security
allowed_openai_items=("OPENAI_API_KEY" "OpenAI API Key" "OpenAI" "GPT API Key")
for item_name in "${allowed_openai_items[@]}"; do
    echo "  Trying: $item_name"
    # Try different field names (whitelist approach for security)
    for field_name in "credential" "api key" "password" "key" "secret"; do
        # Use field_name directly since it's from a hardcoded whitelist
        if credential=$(op item get "$item_name" --fields "$field_name" --reveal 2>/dev/null) && [ -n "$credential" ]; then
            echo "  ✅ Found OpenAI API key in '$item_name' field '$field_name'"
            OPENAI_API_KEY="$credential"
            export OPENAI_API_KEY
            break 2
        fi
    done
done

if [ -z "$OPENAI_API_KEY" ]; then
    echo "❌ Could not find OpenAI API key"
fi

# Check if we have any credentials
if [ -z "$OPENAI_API_KEY" ] && [ -z "$ANTHROPIC_API_KEY" ]; then
    echo ""
    echo "❌ No API credentials found in 1Password"
    echo ""
    echo "Found items in your vault:"
    echo "  - Anthropic Cursor AI (API credential)"
    echo "  - Openai (login item)"
    echo "  - Claude (login item)"
    echo ""
    echo "To add API keys to 1Password:"
    echo "  op item create --category=api-credential --title='OpenAI API Key'"
    exit 1
fi

echo ""
echo "🎯 Credentials Status:"
echo "   OpenAI API Key: ${OPENAI_API_KEY:+✅ SET}"
echo "   Anthropic API Key: ${ANTHROPIC_API_KEY:+✅ SET}"

echo ""
echo "🧪 Running live smoke test with 1Password credentials..."
echo ""

# Run the live smoke test with LangChain
python live_smoke_test_langchain.py

echo ""
echo "📊 Test completed!"
echo ""
echo "💡 If you want to add more API keys:"
echo "  1. Create them in 1Password as API Credentials"
echo "  2. Use descriptive names like 'OpenAI API Key'"
echo "  3. Put the key in the 'credential' field" <|MERGE_RESOLUTION|>--- conflicted
+++ resolved
@@ -33,11 +33,7 @@
     echo "  Trying: $item_name"
     # Try different field names (whitelist approach for security)
     for field_name in "credential" "api key" "password" "key" "secret"; do
-<<<<<<< HEAD
-# Use field_name directly since it's from a hardcoded whitelist
-=======
         # Use field_name directly since it's from a hardcoded whitelist
->>>>>>> b8b16a79
         if credential=$(op item get "$item_name" --fields "$field_name" --reveal 2>/dev/null) && [ -n "$credential" ]; then
             echo "  ✅ Found Anthropic API key in '$item_name' field '$field_name'"
             ANTHROPIC_API_KEY="$credential"

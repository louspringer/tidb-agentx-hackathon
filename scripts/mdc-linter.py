#!/usr/bin/env python3
"""



class MDCLinter:
    """Linter for .mdc files with YAML frontmatter"""

<<<<<<< HEAD
def __init__(self: Any) -> None:
        self.violations: List[str] = []
        self.warnings: List[str] = []
        self.total_files: int = 0
=======

>>>>>>> 2154e838

    def log_violation(self, file_path: str, message: str) -> None:
        """Log a violation"""
        self.violations.append(f"{file_path}: {message}")

    def log_warning(self, file_path: str, message: str) -> None:
        """Log a warning"""
        self.warnings.append(f"{file_path}: {message}")

    def validate_yaml_frontmatter(self, file_path: str, content: str) -> bool:
        """Validate YAML frontmatter structure"""
<<<<<<< HEAD
lines: Any = content.split("\n")
=======
>>>>>>> 2154e838

        for line in lines:
            if line.strip() == "---":
                delimiter_count += 1

        if delimiter_count != 2:
            self.log_violation(
                file_path,
                "Invalid YAML frontmatter: must have exactly 2 '---' delimiters",
            )
            return False

        # Extract frontmatter
        try:
<<<<<<< HEAD
frontmatter_start: Any = lines.index("---")
            frontmatter_end: Any = lines.index("---", frontmatter_start + 1)
            frontmatter_lines = lines[frontmatter_start + 1 : frontmatter_end]
            frontmatter_text: Any = "\n".join(frontmatter_lines)
=======
>>>>>>> 2154e838

            if not frontmatter:
                self.log_violation(file_path, "Empty or invalid YAML frontmatter")
                return False

            # Check required fields
<<<<<<< HEAD
required_fields: List[Any] = ["description", "globs", "alwaysApply"]
=======

>>>>>>> 2154e838
            for field in required_fields:
                if field not in frontmatter:
                    self.log_violation(file_path, f"Missing required field: {field}")
                    return False

            # Validate field types
            if not isinstance(frontmatter["description"], str):
                self.log_violation(file_path, "description must be a string")
                return False

            if not isinstance(frontmatter["globs"], list):
                self.log_violation(file_path, "globs must be a list")
                return False

            if not isinstance(frontmatter["alwaysApply"], bool):
                self.log_violation(file_path, "alwaysApply must be a boolean")
                return False

            # Validate globs patterns
            for glob in frontmatter["globs"]:
                if not isinstance(glob, str):
                    self.log_violation(file_path, "globs must contain strings")
                    return False

            return True

        except (yaml.YAMLError, ValueError) as e:
            self.log_violation(file_path, f"YAML parsing error: {e}")
            return False

    def validate_markdown_content(self, file_path: str, content: str) -> bool:
        """Validate markdown content structure"""
<<<<<<< HEAD
lines: Any = content.split("\n")
=======
>>>>>>> 2154e838

            content_after_frontmatter = lines[frontmatter_end + 1 :]

            if not any(line.strip() for line in content_after_frontmatter):
                self.log_violation(file_path, "No content after YAML frontmatter")
                return False

            # Check for proper markdown structure
<<<<<<< HEAD
has_headers: Any = any(
                line.startswith("#") for line in content_after_frontmatter
            )
            if not has_headers:
                self.log_warning(file_path, "No markdown headers found in content")

            return True

        except ValueError:
self.log_violation(file_path, "Cannot find YAML frontmatter delimiters")
            return False

    def validate_file_organization(self, file_path: str) -> bool:
        """Validate file is in appropriate directory"""
        path: Any = Path(file_path)
        parent_dir: Any = path.parent.name
=======
>>>>>>> 2154e838


            return True

        except ValueError:

        return True

    def validate_deterministic_editing_compliance(
        self, file_path: str, content: str
    ) -> bool:
<<<<<<< HEAD
"""Check for deterministic editing compliance"""
        # Check for non-deterministic patterns
        non_deterministic_patterns: Any = [
            r"edit_file\s*\(",
            r"fuzzy.*edit",
            r"random.*format",
        ]

        for pattern in non_deterministic_patterns:
            if re.search(pattern, content, re.IGNORECASE):
                self.log_violation(
                    file_path,
                    f"Contains non-deterministic pattern: {pattern}",
                )
=======

>>>>>>> 2154e838
                return False

        return True

    def lint_file(self, file_path: str) -> bool:
        """Lint a single .mdc file"""
<<<<<<< HEAD
self.total_files += 1

        try:
            with open(file_path, "r", encoding="utf-8") as f:
                content: Any = f.read()

            # Validate YAML frontmatter
            if not self.validate_yaml_frontmatter(file_path, content):
                return False

            # Validate markdown content
            if not self.validate_markdown_content(file_path, content):
                return False

            # Validate file organization
            self.validate_file_organization(file_path)

            # Validate deterministic editing compliance
            if not self.validate_deterministic_editing_compliance(file_path, content):
                return False

            return True

        except Exception as e:
            self.log_violation(file_path, f"Error reading file: {e}")
            return False

    def lint_directory(self, directory: str) -> int:
        """Lint all .mdc files in directory"""
        directory_path: Any = Path(directory)

        if not directory_path.exists():
            print(f"Error: Directory {directory} does not exist")
            sys.exit(1)
=======
>>>>>>> 2154e838


        if not mdc_files:
            print(f"No .mdc files found in {directory}")
            return 0

<<<<<<< HEAD
print(f"Found {len(mdc_files)} .mdc files to lint")

        failed_files: int = 0
        for file_path in mdc_files:
            if not self.lint_file(str(file_path)):
                failed_files += 1

        # Print results
        print("\nLinting completed:")
        print(f"Total files: {self.total_files}")
        print(f"Failed files: {failed_files}")
        print(f"Violations: {len(self.violations)}")
        print(f"Warnings: {len(self.warnings)}")
=======
>>>>>>> 2154e838



def main() -> None:
    """Main function"""
<<<<<<< HEAD
parser: Any = argparse.ArgumentParser(
        description="Lint .mdc files for proper structure"
    )
    parser.add_argument(
        "path",
        nargs="?",
        default=".",
        help="File or directory to lint (default: current directory)",
    )
    parser.add_argument("--verbose", "-v", action="store_true", help="Verbose output")

    args: Any = parser.parse_args()

    linter: Any = MDCLinter()
    path: Any = Path(args.path)

    if path.is_file():
        # Lint a single file
        if not path.suffix == ".mdc":
            print(f"Error: {path} is not a .mdc file")
            sys.exit(1)

        success: Any = linter.lint_file(str(path))
        if success:
            print(f"✅ {path} passes linting")
            sys.exit(0)
        else:
            print(f"❌ {path} has violations:")
            for violation in linter.violations:
                print(f"  {violation}")
            sys.exit(1)
    else:
        # Lint a directory
        exit_code: Any = linter.lint_directory(args.path)
        sys.exit(exit_code)
=======

>>>>>>> 2154e838


if __name__ == "__main__":
    main()<|MERGE_RESOLUTION|>--- conflicted
+++ resolved
@@ -6,14 +6,7 @@
 class MDCLinter:
     """Linter for .mdc files with YAML frontmatter"""
 
-<<<<<<< HEAD
-def __init__(self: Any) -> None:
-        self.violations: List[str] = []
-        self.warnings: List[str] = []
-        self.total_files: int = 0
-=======
 
->>>>>>> 2154e838
 
     def log_violation(self, file_path: str, message: str) -> None:
         """Log a violation"""
@@ -25,10 +18,6 @@
 
     def validate_yaml_frontmatter(self, file_path: str, content: str) -> bool:
         """Validate YAML frontmatter structure"""
-<<<<<<< HEAD
-lines: Any = content.split("\n")
-=======
->>>>>>> 2154e838
 
         for line in lines:
             if line.strip() == "---":
@@ -43,24 +32,13 @@
 
         # Extract frontmatter
         try:
-<<<<<<< HEAD
-frontmatter_start: Any = lines.index("---")
-            frontmatter_end: Any = lines.index("---", frontmatter_start + 1)
-            frontmatter_lines = lines[frontmatter_start + 1 : frontmatter_end]
-            frontmatter_text: Any = "\n".join(frontmatter_lines)
-=======
->>>>>>> 2154e838
 
             if not frontmatter:
                 self.log_violation(file_path, "Empty or invalid YAML frontmatter")
                 return False
 
             # Check required fields
-<<<<<<< HEAD
-required_fields: List[Any] = ["description", "globs", "alwaysApply"]
-=======
 
->>>>>>> 2154e838
             for field in required_fields:
                 if field not in frontmatter:
                     self.log_violation(file_path, f"Missing required field: {field}")
@@ -93,10 +71,6 @@
 
     def validate_markdown_content(self, file_path: str, content: str) -> bool:
         """Validate markdown content structure"""
-<<<<<<< HEAD
-lines: Any = content.split("\n")
-=======
->>>>>>> 2154e838
 
             content_after_frontmatter = lines[frontmatter_end + 1 :]
 
@@ -105,25 +79,6 @@
                 return False
 
             # Check for proper markdown structure
-<<<<<<< HEAD
-has_headers: Any = any(
-                line.startswith("#") for line in content_after_frontmatter
-            )
-            if not has_headers:
-                self.log_warning(file_path, "No markdown headers found in content")
-
-            return True
-
-        except ValueError:
-self.log_violation(file_path, "Cannot find YAML frontmatter delimiters")
-            return False
-
-    def validate_file_organization(self, file_path: str) -> bool:
-        """Validate file is in appropriate directory"""
-        path: Any = Path(file_path)
-        parent_dir: Any = path.parent.name
-=======
->>>>>>> 2154e838
 
 
             return True
@@ -135,133 +90,25 @@
     def validate_deterministic_editing_compliance(
         self, file_path: str, content: str
     ) -> bool:
-<<<<<<< HEAD
-"""Check for deterministic editing compliance"""
-        # Check for non-deterministic patterns
-        non_deterministic_patterns: Any = [
-            r"edit_file\s*\(",
-            r"fuzzy.*edit",
-            r"random.*format",
-        ]
 
-        for pattern in non_deterministic_patterns:
-            if re.search(pattern, content, re.IGNORECASE):
-                self.log_violation(
-                    file_path,
-                    f"Contains non-deterministic pattern: {pattern}",
-                )
-=======
-
->>>>>>> 2154e838
                 return False
 
         return True
 
     def lint_file(self, file_path: str) -> bool:
         """Lint a single .mdc file"""
-<<<<<<< HEAD
-self.total_files += 1
-
-        try:
-            with open(file_path, "r", encoding="utf-8") as f:
-                content: Any = f.read()
-
-            # Validate YAML frontmatter
-            if not self.validate_yaml_frontmatter(file_path, content):
-                return False
-
-            # Validate markdown content
-            if not self.validate_markdown_content(file_path, content):
-                return False
-
-            # Validate file organization
-            self.validate_file_organization(file_path)
-
-            # Validate deterministic editing compliance
-            if not self.validate_deterministic_editing_compliance(file_path, content):
-                return False
-
-            return True
-
-        except Exception as e:
-            self.log_violation(file_path, f"Error reading file: {e}")
-            return False
-
-    def lint_directory(self, directory: str) -> int:
-        """Lint all .mdc files in directory"""
-        directory_path: Any = Path(directory)
-
-        if not directory_path.exists():
-            print(f"Error: Directory {directory} does not exist")
-            sys.exit(1)
-=======
->>>>>>> 2154e838
 
 
         if not mdc_files:
             print(f"No .mdc files found in {directory}")
             return 0
 
-<<<<<<< HEAD
-print(f"Found {len(mdc_files)} .mdc files to lint")
-
-        failed_files: int = 0
-        for file_path in mdc_files:
-            if not self.lint_file(str(file_path)):
-                failed_files += 1
-
-        # Print results
-        print("\nLinting completed:")
-        print(f"Total files: {self.total_files}")
-        print(f"Failed files: {failed_files}")
-        print(f"Violations: {len(self.violations)}")
-        print(f"Warnings: {len(self.warnings)}")
-=======
->>>>>>> 2154e838
 
 
 
 def main() -> None:
     """Main function"""
-<<<<<<< HEAD
-parser: Any = argparse.ArgumentParser(
-        description="Lint .mdc files for proper structure"
-    )
-    parser.add_argument(
-        "path",
-        nargs="?",
-        default=".",
-        help="File or directory to lint (default: current directory)",
-    )
-    parser.add_argument("--verbose", "-v", action="store_true", help="Verbose output")
 
-    args: Any = parser.parse_args()
-
-    linter: Any = MDCLinter()
-    path: Any = Path(args.path)
-
-    if path.is_file():
-        # Lint a single file
-        if not path.suffix == ".mdc":
-            print(f"Error: {path} is not a .mdc file")
-            sys.exit(1)
-
-        success: Any = linter.lint_file(str(path))
-        if success:
-            print(f"✅ {path} passes linting")
-            sys.exit(0)
-        else:
-            print(f"❌ {path} has violations:")
-            for violation in linter.violations:
-                print(f"  {violation}")
-            sys.exit(1)
-    else:
-        # Lint a directory
-        exit_code: Any = linter.lint_directory(args.path)
-        sys.exit(exit_code)
-=======
-
->>>>>>> 2154e838
 
 
 if __name__ == "__main__":

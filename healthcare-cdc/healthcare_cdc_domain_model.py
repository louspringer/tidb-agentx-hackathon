--- conflicted
+++ resolved
@@ -193,11 +193,7 @@
 
 class HealthcareCDCDomainModel:
     """Domain Model for Healthcare CDC System"""
-<<<<<<< HEAD
-
-=======
-    
->>>>>>> c250eabf
+
     def __init__(self, sql_template_path: Optional[str] = None):
         self.infrastructure = InfrastructureComponents()
         self.pipeline_config = PipelineConfiguration()
@@ -310,25 +306,7 @@
             sql_file_path = Path(self.sql_template_path)
         else:
             sql_file_path = Path(__file__).parent / "sql" / "merge_cdc_operations.sql"
-<<<<<<< HEAD
-
-        try:
-            with open(sql_file_path, "r") as f:
-                sql_template = f.read()
-
-            return sql_template.format(
-                cdc_table=self.infrastructure.cdc_table,
-                dest_table=self.infrastructure.destination_table,
-=======
-        
-        try:
-            with open(sql_file_path, 'r') as f:
-                sql_template = f.read()
-            
-            return sql_template.format(
-                cdc_table=self.infrastructure.cdc_table,
-                dest_table=self.infrastructure.destination_table
->>>>>>> c250eabf
+
             )
         except FileNotFoundError:
             raise FileNotFoundError(
@@ -341,11 +319,7 @@
             raise OSError(f"Error reading SQL template file: {e}")
         except (ValueError, TypeError) as e:
             raise ValueError(f"Error processing SQL template content: {e}")
-<<<<<<< HEAD
-
-=======
-    
->>>>>>> c250eabf
+
     def generate_cloudformation_template(self) -> Dict[str, Any]:
         """Generate CloudFormation template for the healthcare CDC infrastructure"""
         return {
@@ -357,24 +331,12 @@
                     "Description": "VPC ID for the infrastructure",
                 },
                 "SubnetId": {
-<<<<<<< HEAD
-                    "Type": "AWS::EC2::Subnet::Id",
-                    "Description": "Subnet ID for the EC2 instance",
-=======
-                    "Type": "AWS::EC2::Subnet::Id", 
-                    "Description": "Subnet ID for the EC2 instance"
->>>>>>> c250eabf
+
                 },
                 "EC2InstanceType": {
                     "Type": "String",
                     "Default": self.infrastructure.ec2_instance_type,
-<<<<<<< HEAD
-                    "Description": "EC2 instance type for data processing",
-                },
-=======
-                    "Description": "EC2 instance type for data processing"
-                }
->>>>>>> c250eabf
+
             },
             "Resources": {
                 "InsuranceClaimsTable": {
@@ -490,13 +452,7 @@
                     "Type": "AWS::EC2::Instance",
                     "Properties": {
                         "InstanceType": {"Ref": "EC2InstanceType"},
-<<<<<<< HEAD
-                        "ImageId": {
-                            "Fn::Sub": "/aws/service/ami-amazon-linux-latest/al2023-ami-kernel-default-x86_64"
-                        },
-=======
-                        "ImageId": {"Fn::Sub": "/aws/service/ami-amazon-linux-latest/al2023-ami-kernel-default-x86_64"},
->>>>>>> c250eabf
+
                         "SubnetId": {"Ref": "SubnetId"},
                         "SecurityGroupIds": [{"Ref": "EC2SecurityGroup"}],
                         "IamInstanceProfile": {"Ref": "EC2InstanceProfile"},
@@ -512,11 +468,7 @@
                                     "pip install boto3\n",
                                     "echo 'Setting up Kinesis stream...' >> /var/log/user-data.log\n",
                                     "aws kinesis put-record --stream-name ${StreamName} --partition-key test --data test >> /var/log/user-data.log 2>&1\n",
-<<<<<<< HEAD
-                                    "echo 'Setup complete.' >> /var/log/user-data.log\n",
-=======
-                                    "echo 'Setup complete.' >> /var/log/user-data.log\n"
->>>>>>> c250eabf
+
                                 ],
                                 "StreamName": {"Ref": "InsuranceClaimsStream"},
                             }
